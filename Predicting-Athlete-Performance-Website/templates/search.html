<!DOCTYPE html>
<html lang="en">
<head>
    <meta charset="UTF-8">
    <meta name="viewport" content="width=device-width, initial-scale=1.0">
    <title>Training Plan Search - PerfoMax</title>
    <link rel="stylesheet" href="https://cdnjs.cloudflare.com/ajax/libs/font-awesome/6.0.0/css/all.min.css">
    <link rel="preconnect" href="https://fonts.googleapis.com">
    <link rel="preconnect" href="https://fonts.gstatic.com" crossorigin>
    <link href="https://fonts.googleapis.com/css2?family=Poppins:wght@300;400;500;600;700&display=swap" rel="stylesheet">
    <link rel="stylesheet" href="{{ url_for('static', filename='css/general.css') }}">
    <link rel="stylesheet" href="{{ url_for('static', filename='css/header.css') }}">
    <link rel="stylesheet" href="{{ url_for('static', filename='css/search.css') }}">
</head>
<body>
    <!-- Header Section -->
    <header class="main-header">
        <div class="container">
            <div class="header-content">
                <div class="logo">
                    <a href="{{ url_for('index') }}">
                        <h1>PerfoMax</h1>
                    </a>
                </div>
                
                <nav class="main-nav">
                    <ul class="nav-links">
                        <li><a href="{{ url_for('index') }}">Home</a></li>
                        <li><a href="{{ url_for('dashboard') }}">Dashboard</a></li>
                        <li><a href="{{ url_for('index') }}#about">About</a></li>
                        <li><a href="{{ url_for('documentation') }}">Documentation</a></li>
                        <li><a href="{{ url_for('search') }}" class="active">Search</a></li>
                    </ul>
                </nav>
                
                <div class="mobile-menu-toggle">
                    <i class="fas fa-bars"></i>
                </div>
            </div>
        </div>
    </header>
    
    <!-- Page Title Section -->
    <section class="page-title-section">
        <div class="container">
            <div class="page-title">
                <h1>Training Plan Search</h1>
                <p>Find your optimal training schedule using AI-powered search algorithms</p>
            </div>
        </div>
    </section>
    
    <main>
        <div class="container">
            <section class="search-section">
                <div class="search-wizard">
                    <!-- Progress Bar -->
                    <div class="progress-container">
                        <div class="progress-bar" id="search-progress-bar"></div>
                        <div class="progress-steps">
                            <div class="step active" data-step="1">
                                <div class="step-icon"><i class="fas fa-running"></i></div>
                                <div class="step-label">Current State</div>
                            </div>
                            <div class="step" data-step="2">
                                <div class="step-icon"><i class="fas fa-trophy"></i></div>
                                <div class="step-label">Goal State</div>
                            </div>
                            <div class="step" data-step="3">
                                <div class="step-icon"><i class="fas fa-brain"></i></div>
                                <div class="step-label">Algorithm</div>
                            </div>
                            <div class="step" data-step="4">
                                <div class="step-icon"><i class="fas fa-search"></i></div>
                                <div class="step-label">Results</div>
                            </div>
                        </div>
                    </div>
                    
                    <!-- Search Form Container -->
                    <div class="search-form-container">
                        <!-- Step 1: Current State -->
                        <div class="search-step" id="step-1" data-step="1">
                            <div class="step-header">
                                <h2>How are you feeling today?</h2>
                                <p>Let's start by understanding your current condition</p>
                            </div>
                            
                            <div class="form-group">
                                <label for="initial-performance">Current Performance Level</label>
                                <p class="field-description">How well are you performing compared to your potential?</p>
                                <div class="range-slider-container">
                                    <input type="range" id="initial-performance" name="initial-performance" min="1" max="10" step="0.1" value="5.0">
                                    <div class="range-labels">
                                        <span>Low (1)</span>
                                        <span class="value-display" id="initial-performance-display">5.0</span>
                                        <span>High (10)</span>
                                    </div>
                                </div>
                            </div>
                            
                            <div class="form-group">
                                <label for="initial-fatigue">Current Fatigue Level</label>
                                <p class="field-description">How tired or exhausted do you feel?</p>
                                <div class="range-slider-container">
                                    <input type="range" id="initial-fatigue" name="initial-fatigue" min="0" max="5" step="0.1" value="1.0">
                                    <div class="range-labels">
                                        <span>Rested (0)</span>
                                        <span class="value-display" id="initial-fatigue-display">1.0</span>
                                        <span>Exhausted (5)</span>
                                    </div>
                                </div>
                            </div>
                            
                            <div class="form-group">
                                <label for="initial-risk">Current Injury Risk</label>
                                <p class="field-description">How susceptible to injury do you feel?</p>
                                <div class="range-slider-container">
                                    <input type="range" id="initial-risk" name="initial-risk" min="0" max="1" step="0.01" value="0.1">
                                    <div class="range-labels">
                                        <span>Low Risk (0)</span>
                                        <span class="value-display" id="initial-risk-display">0.1</span>
                                        <span>High Risk (1)</span>
                                    </div>
                                </div>
                            </div>
                            
                            <div class="form-actions">
                                <button type="button" class="btn btn-primary btn-next" data-next="2">Next: Set Your Goals</button>
                            </div>
                        </div>
                        
                        <!-- Step 2: Goal State -->
                        <div class="search-step" id="step-2" data-step="2" style="display: none;">
                            <div class="step-header">
                                <h2>What do you want to achieve?</h2>
                                <p>Let's define your training goals</p>
                            </div>
                            
                            <div class="form-group">
                                <label for="target-performance">Target Performance Level</label>
                                <p class="field-description">What performance level are you aiming for?</p>
                                <div class="range-slider-container">
                                    <input type="range" id="target-performance" name="target-performance" min="1" max="10" step="0.1" value="8.0">
                                    <div class="range-labels">
                                        <span>Low (1)</span>
                                        <span class="value-display" id="target-performance-display">8.0</span>
                                        <span>High (10)</span>
                                    </div>
                                </div>
                            </div>
                            
                            <div class="form-group">
                                <label for="max-fatigue">Maximum Acceptable Fatigue</label>
                                <p class="field-description">What's the highest fatigue level you're willing to tolerate?</p>
                                <div class="range-slider-container">
                                    <input type="range" id="max-fatigue" name="max-fatigue" min="0" max="5" step="0.1" value="3.5">
                                    <div class="range-labels">
                                        <span>Low (0)</span>
                                        <span class="value-display" id="max-fatigue-display">3.5</span>
                                        <span>High (5)</span>
                                    </div>
                                </div>
                            </div>
                            
                            <div class="form-group">
                                <label for="max-risk">Maximum Acceptable Risk</label>
                                <p class="field-description">What's the highest injury risk you're willing to tolerate?</p>
                                <div class="range-slider-container">
                                    <input type="range" id="max-risk" name="max-risk" min="0" max="1" step="0.01" value="0.2">
                                    <div class="range-labels">
                                        <span>Low Risk (0)</span>
                                        <span class="value-display" id="max-risk-display">0.2</span>
                                        <span>High Risk (1)</span>
                                    </div>
                                </div>
                            </div>
                            
                            <div class="form-group">
                                <label for="training-days">Training Period (Days)</label>
                                <p class="field-description">How many days do you want your training plan to cover?</p>
                                <div class="range-slider-container">
                                    <input type="range" id="training-days" name="training-days" min="1" max="15" step="1" value="10">
                                    <div class="range-labels">
                                        <span>1 Days</span>
                                        <span class="value-display" id="training-days-display">10</span>
                                        <span>15 Days</span>
                                    </div>
                                </div>
                            </div>
                            
                            <div class="form-actions">
                                <button type="button" class="btn btn-secondary btn-previous" data-previous="1">Previous</button>
                                <button type="button" class="btn btn-primary btn-next" data-next="3">Next: Choose Algorithm</button>
                            </div>
                        </div>
                        
                        <!-- Step 3: Algorithm Selection -->
                        <div class="search-step" id="step-3" data-step="3" style="display: none;">
                            <div class="step-header">
                                <h2>Choose Your Search Strategy</h2>
                                <p>Select the algorithm that will find your optimal training plan</p>
                                <a href="{{ url_for('documentation') }}" target="_blank" class="docs-link">
                                    <i class="fas fa-info-circle"></i> Learn more about these algorithms
                                </a>
                            </div>
                            
                            <div class="algorithm-selection">
                                <div class="algorithm-options">
                                    <div class="algorithm-option">
                                        <input type="radio" name="algorithm" id="algorithm-astar" value="astar" checked>
                                        <label for="algorithm-astar">
                                            <span class="option-icon"><i class="fas fa-star"></i></span>
                                            <div class="option-content">
                                                <h4>A* Search</h4>
                                                <p>Optimal balance between performance and athlete wellbeing</p>
                                            </div>
                                        </label>
                                    </div>
                                    
                                    <div class="algorithm-option">
                                        <input type="radio" name="algorithm" id="algorithm-greedy" value="greedy">
                                        <label for="algorithm-greedy">
                                            <span class="option-icon"><i class="fas fa-bolt"></i></span>
                                            <div class="option-content">
                                                <h4>Greedy Search</h4>
                                                <p>Fast results prioritizing immediate improvements</p>
                                            </div>
                                        </label>
                                    </div>
                                    
                                    <div class="algorithm-option">
                                        <input type="radio" name="algorithm" id="algorithm-bfs" value="bfs">
                                        <label for="algorithm-bfs">
                                            <span class="option-icon"><i class="fas fa-th"></i></span>
                                            <div class="option-content">
                                                <h4>BFS Search</h4>
                                                <p>Thorough exploration of training possibilities</p>
                                            </div>
                                        </label>
                                    </div>
                                    
                                    <div class="algorithm-option">
                                        <input type="radio" name="algorithm" id="algorithm-dfs" value="dfs">
                                        <label for="algorithm-dfs">
                                            <span class="option-icon"><i class="fas fa-level-down-alt"></i></span>
                                            <div class="option-content">
                                                <h4>DFS Search</h4>
                                                <p>Quick path finding with minimal resource usage</p>
                                            </div>
                                        </label>
                                    </div>
                                    
                                    <div class="algorithm-option">
                                        <input type="radio" name="algorithm" id="algorithm-ucs" value="ucs">
                                        <label for="algorithm-ucs">
                                            <span class="option-icon"><i class="fas fa-balance-scale"></i></span>
                                            <div class="option-content">
                                                <h4>UCS Search</h4>
                                                <p>Focuses on minimizing training costs and fatigue</p>
                                            </div>
                                        </label>
                                    </div>
                                    
                                    <div class="algorithm-option">
                                        <input type="radio" name="algorithm" id="algorithm-genetic" value="genetic">
                                        <label for="algorithm-genetic">
                                            <span class="option-icon"><i class="fas fa-dna"></i></span>
                                            <div class="option-content">
                                                <h4>Genetic Algorithm</h4>
                                                <p>Evolves creative solutions for complex training scenarios</p>
                                            </div>
                                        </label>
                                    </div>
                                    
                                    <div class="algorithm-option">
                                        <input type="radio" name="algorithm" id="algorithm-csp" value="csp">
                                        <label for="algorithm-csp">
                                            <span class="option-icon"><i class="fas fa-puzzle-piece"></i></span>
                                            <div class="option-content">
                                                <h4>CSP Search</h4>
                                                <p>Solves training constraints systematically using backtracking</p>
                                            </div>
                                        </label>
                                    </div>
                                </div>
                            </div>
                            
                            <!-- Advanced Parameters Section (initially hidden) -->
                            <div class="advanced-parameters">
                                <div class="advanced-toggle">
                                    <button type="button" id="advanced-toggle-btn" class="btn btn-text">
                                        <i class="fas fa-cog"></i> Advanced Parameters <i class="fas fa-chevron-down"></i>
                                    </button>
                                </div>
                                
                                <div id="advanced-options" style="display: none;">
                                    <!-- A* Parameters -->
                                    <div class="algorithm-params" id="astar-params">
                                        <div class="form-group">
                                            <label for="astar-max-iterations">Maximum Iterations</label>
                                            <input type="number" id="astar-max-iterations" name="astar-max-iterations" min="1000" max="100000" step="1000" value="10000">
                                        </div>
                                        <div class="form-group">
                                            <label for="astar-time-limit">Time Limit (seconds)</label>
                                            <input type="number" id="astar-time-limit" name="astar-time-limit" min="10" max="300" step="10" value="60">
                                        </div>
                                    </div>
                                    
                                    <!-- Genetic Parameters -->
                                    <div class="algorithm-params" id="genetic-params" style="display: none;">
                                        <div class="form-group">
                                            <label for="genetic-population-size">Population Size</label>
                                            <input type="number" id="genetic-population-size" name="genetic-population-size" min="20" max="500" step="10" value="100">
                                        </div>
                                        <div class="form-group">
                                            <label for="genetic-generations">Number of Generations</label>
                                            <input type="number" id="genetic-generations" name="genetic-generations" min="10" max="1000" step="10" value="50">
                                        </div>
                                        <div class="form-group">
                                            <label for="genetic-mutation-rate">Mutation Rate</label>
                                            <input type="number" id="genetic-mutation-rate" name="genetic-mutation-rate" min="0.01" max="0.5" step="0.01" value="0.1">
                                        </div>
                                    </div>
                                    
                                    <!-- BFS Parameters -->
                                    <div class="algorithm-params" id="bfs-params" style="display: none;">
                                        <div class="form-group">
                                            <label for="bfs-max-depth">Maximum Depth</label>
                                            <input type="number" id="bfs-max-depth" name="bfs-max-depth" min="5" max="30" step="1" value="15">
                                        </div>
                                    </div>
                                    
                                    <!-- DFS Parameters -->
                                    <div class="algorithm-params" id="dfs-params" style="display: none;">
                                        <div class="form-group">
                                            <label for="dfs-max-depth">Maximum Depth</label>
                                            <input type="number" id="dfs-max-depth" name="dfs-max-depth" min="5" max="30" step="1" value="15">
                                        </div>
                                    </div>
                                    
                                    <!-- UCS Parameters -->
                                    <div class="algorithm-params" id="ucs-params" style="display: none;">
                                        <div class="form-group">
                                            <label for="ucs-max-iterations">Maximum Iterations</label>
                                            <input type="number" id="ucs-max-iterations" name="ucs-max-iterations" min="1000" max="100000" step="1000" value="10000">
                                        </div>
                                        <div class="form-group">
                                            <label for="ucs-time-limit">Time Limit (seconds)</label>
                                            <input type="number" id="ucs-time-limit" name="ucs-time-limit" min="10" max="300" step="10" value="60">
                                        </div>
                                    </div>
                                    
                                    <!-- Greedy Parameters -->
                                    <div class="algorithm-params" id="greedy-params" style="display: none;">
                                        <div class="form-group">
                                            <label for="greedy-max-iterations">Maximum Iterations</label>
                                            <input type="number" id="greedy-max-iterations" name="greedy-max-iterations" min="1000" max="100000" step="1000" value="10000">
                                        </div>
                                        <div class="form-group">
                                            <label for="greedy-time-limit">Time Limit (seconds)</label>
                                            <input type="number" id="greedy-time-limit" name="greedy-time-limit" min="10" max="300" step="10" value="60">
                                        </div>
                                    </div>
                                    
                                    <!-- CSP Parameters -->
                                    <div class="algorithm-params" id="csp-params" style="display: none;">
                                        <div class="form-group">
<<<<<<< HEAD
                                            <label for="csp-time-limit">Time Limit (seconds)</label>
                                            <input type="number" id="csp-time-limit" name="csp-time-limit" min="10" max="300" step="10" value="60">
                                        </div>
=======
                                            <label for="csp-max-iterations">Maximum Iterations</label>
                                            <input type="number" id="csp-max-iterations" name="csp-max-iterations" min="1000" max="100000" step="1000" value="10000">
                                        </div>
                                        <div class="form-group">
                                            <label for="csp-time-limit">Time Limit (seconds)</label>
                                            <input type="number" id="csp-time-limit" name="csp-time-limit" min="10" max="300" step="10" value="60">
                                        </div>
                                        <div class="form-group">
                                            <label for="csp-heuristic">Variable Ordering Heuristic</label>
                                            <select id="csp-heuristic" name="csp-heuristic">
                                                <option value="mrv">Minimum Remaining Values</option>
                                                <option value="degree">Degree Heuristic</option>
                                                <option value="lcv">Least Constraining Value</option>
                                            </select>
                                        </div>
>>>>>>> a081cbda
                                    </div>
                                </div>
                            </div>
                            
                            <div class="form-actions">
                                <button type="button" class="btn btn-secondary btn-previous" data-previous="2">Previous</button>
                                <button type="button" id="run-search-btn" class="btn btn-primary">Find Optimal Plan</button>
                            </div>
                        </div>
                        
                        <!-- Step 4: Results -->
                        <div class="search-step" id="step-4" data-step="4" style="display: none;">
                            <div class="step-header">
                                <h2>Your Optimal Training Plan</h2>
                                <p id="search-status">Search in progress...</p>
                            </div>
                            
                            <!-- Search Progress -->
                            <div class="search-progress" id="search-progress">
                                <div class="progress-stats">
                                    <div class="stat-item">
                                        <div class="stat-label">Nodes Explored</div>
                                        <div class="stat-value" id="nodes-explored">0</div>
                                    </div>
                                    <div class="stat-item">
                                        <div class="stat-label">Current Queue Size</div>
                                        <div class="stat-value" id="queue-size">0</div>
                                    </div>
                                    <div class="stat-item">
                                        <div class="stat-label">Elapsed Time</div>
                                        <div class="stat-value" id="elapsed-time">0s</div>
                                    </div>
                                </div>
                                
                                <div class="search-loading">
                                    <div class="spinner"></div>
                                </div>
                            </div>
                            
                            <!-- Success Results (initially hidden) -->
                            <div class="search-results" id="search-results-success" style="display: none;">
                                <!-- Results Summary -->
                                <div class="results-summary">
                                    <div class="summary-item">
                                        <div class="summary-icon"><i class="fas fa-trophy"></i></div>
                                        <div class="summary-label">Final Performance</div>
                                        <div class="summary-value" id="final-performance">8.5</div>
                                    </div>
                                    <div class="summary-item">
                                        <div class="summary-icon"><i class="fas fa-battery-half"></i></div>
                                        <div class="summary-label">Final Fatigue</div>
                                        <div class="summary-value" id="final-fatigue">2.3</div>
                                    </div>
                                    <div class="summary-item">
                                        <div class="summary-icon"><i class="fas fa-exclamation-triangle"></i></div>
                                        <div class="summary-label">Final Risk</div>
                                        <div class="summary-value" id="final-risk">0.15</div>
                                    </div>
                                </div>
                                
                                <!-- Performance Chart -->
                                <div class="results-chart">
                                    <h3>Performance Progression</h3>
                                    <canvas id="performance-chart"></canvas>
                                </div>
                                
                                <!-- Training Schedule Table -->
                                <div class="training-schedule">
                                    <h3>Training Schedule</h3>
                                    <div class="table-container">
                                        <table id="schedule-table">
                                            <thead>
                                                <tr>
                                                    <th>Day</th>
                                                    <th>Intensity</th>
                                                    <th>Duration</th>
                                                    <th>Description</th>
                                                    <th>Performance</th>
                                                    <th>Fatigue</th>
                                                    <th>Risk</th>
                                                </tr>
                                            </thead>
                                            <tbody id="schedule-body">
                                                <!-- Will be filled by JavaScript -->
                                            </tbody>
                                        </table>
                                    </div>
                                </div>
                                
                                <!-- Algorithm Statistics -->
                                <div class="algorithm-stats">
                                    <h3>Search Algorithm Statistics</h3>
                                    <div class="stats-container">
                                        <div class="stat-card">
                                            <div class="stat-title">Nodes Explored</div>
                                            <div class="stat-value" id="stat-nodes-explored">1,245</div>
                                        </div>
                                        <div class="stat-card">
                                            <div class="stat-title">Max Queue Size</div>
                                            <div class="stat-value" id="stat-max-queue">324</div>
                                        </div>
                                        <div class="stat-card">
                                            <div class="stat-title">Execution Time</div>
                                            <div class="stat-value" id="stat-execution-time">2.4s</div>
                                        </div>
                                        <div class="stat-card">
                                            <div class="stat-title">Cache Hits</div>
                                            <div class="stat-value" id="stat-cache-hits">458</div>
                                        </div>
                                    </div>
                                </div>
                            </div>
                            
                            <!-- Failure Results (initially hidden) -->
                            <div class="search-results" id="search-results-failure" style="display: none;">
                                <div class="failure-message">
                                    <div class="failure-icon">
                                        <i class="fas fa-exclamation-circle"></i>
                                    </div>
                                    <h3>No Solution Found</h3>
                                    <p>The search algorithm couldn't find a solution that meets all your constraints. Consider adjusting your parameters:</p>
                                    <ul>
                                        <li>Lower your target performance</li>
                                        <li>Increase your maximum acceptable fatigue or risk</li>
                                        <li>Increase the training period length</li>
                                        <li>Try a different search algorithm</li>
                                    </ul>
                                </div>
                                
                                <div class="algorithm-stats">
                                    <h3>Search Algorithm Statistics</h3>
                                    <div class="stats-container">
                                        <div class="stat-card">
                                            <div class="stat-title">Nodes Explored</div>
                                            <div class="stat-value" id="fail-nodes-explored">3,245</div>
                                        </div>
                                        <div class="stat-card">
                                            <div class="stat-title">Max Queue Size</div>
                                            <div class="stat-value" id="fail-max-queue">824</div>
                                        </div>
                                        <div class="stat-card">
                                            <div class="stat-title">Execution Time</div>
                                            <div class="stat-value" id="fail-execution-time">45.2s</div>
                                        </div>
                                    </div>
                                </div>
                            </div>
                            
                            <div class="form-actions">
                                <button type="button" class="btn btn-secondary btn-previous" data-previous="3">Back to Algorithm</button>
                                <button type="button" id="start-over-btn" class="btn btn-primary">Start New Search</button>
                            </div>
                        </div>
                    </div>
                </div>
            </section>
        </div>
    </main>
    
    <footer class="footer">
        <div class="container">
            <p>Last updated: {{ current_date }} | PerfoMax Athlete Performance Prediction System</p>
        </div>
    </footer>
    
    <!-- Scripts -->
    <script src="https://cdn.jsdelivr.net/npm/chart.js"></script>
    <script src="{{ url_for('static', filename='js/main.js') }}"></script>
    <script src="{{ url_for('static', filename='js/search.js') }}"></script>
</body>
</html><|MERGE_RESOLUTION|>--- conflicted
+++ resolved
@@ -283,6 +283,17 @@
                                             </div>
                                         </label>
                                     </div>
+                                    
+                                    <div class="algorithm-option">
+                                        <input type="radio" name="algorithm" id="algorithm-csp" value="csp">
+                                        <label for="algorithm-csp">
+                                            <span class="option-icon"><i class="fas fa-puzzle-piece"></i></span>
+                                            <div class="option-content">
+                                                <h4>CSP Search</h4>
+                                                <p>Solves training constraints systematically using backtracking</p>
+                                            </div>
+                                        </label>
+                                    </div>
                                 </div>
                             </div>
                             
@@ -366,27 +377,9 @@
                                     <!-- CSP Parameters -->
                                     <div class="algorithm-params" id="csp-params" style="display: none;">
                                         <div class="form-group">
-<<<<<<< HEAD
                                             <label for="csp-time-limit">Time Limit (seconds)</label>
                                             <input type="number" id="csp-time-limit" name="csp-time-limit" min="10" max="300" step="10" value="60">
                                         </div>
-=======
-                                            <label for="csp-max-iterations">Maximum Iterations</label>
-                                            <input type="number" id="csp-max-iterations" name="csp-max-iterations" min="1000" max="100000" step="1000" value="10000">
-                                        </div>
-                                        <div class="form-group">
-                                            <label for="csp-time-limit">Time Limit (seconds)</label>
-                                            <input type="number" id="csp-time-limit" name="csp-time-limit" min="10" max="300" step="10" value="60">
-                                        </div>
-                                        <div class="form-group">
-                                            <label for="csp-heuristic">Variable Ordering Heuristic</label>
-                                            <select id="csp-heuristic" name="csp-heuristic">
-                                                <option value="mrv">Minimum Remaining Values</option>
-                                                <option value="degree">Degree Heuristic</option>
-                                                <option value="lcv">Least Constraining Value</option>
-                                            </select>
-                                        </div>
->>>>>>> a081cbda
                                     </div>
                                 </div>
                             </div>
