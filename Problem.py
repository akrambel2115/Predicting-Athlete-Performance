--- conflicted
+++ resolved
@@ -14,15 +14,11 @@
     Cost: customizable weighted sum (not implemented here).
     """
     def __init__(self,
-<<<<<<< HEAD
-                 initial_state: tuple = (0, 1.0, 0.1, 5.0)):
-=======
                  initial_state: tuple = (0, 0.0, 0.0, 50.0),
                  w1: float = 1.0,
                  w2: float = 1.0,
                  w3: float = 1.0,
                  target_day: int = 20):
->>>>>>> aa5d5b5a
         # Load models
         self.delta_f = joblib.load("predictingModels/delta_f_model.pkl")
         self.delta_p = joblib.load("predictingModels/delta_p_model.pkl")
@@ -104,15 +100,9 @@
         # Predictions
         
         if is_rest:
-<<<<<<< HEAD
-            Rn = np.clip(R * 0.8, 0.0, 1.0)
-            Fn = max(F * 0.85, 0.0)
-            Pn = max(P * 0.96, 0.0)
-=======
             Rn = np.clip(R * 0.86, 0.0, 1.0)
             Fn = max(F * 0.85, 0.0)
             Pn = max(P * 0.91, 0.0)
->>>>>>> aa5d5b5a
         else:
             dF = float(self.delta_f.predict(X[self.f_feats])[0])
             dP = float(self.delta_p.predict(X[self.p_feats])[0])
@@ -315,13 +305,8 @@
             # If it's a rest day, duration is 0
             duration = 0 if intensity == 0.0 else random.choice(durations[1:])
             schedule.append((intensity, duration))
-<<<<<<< HEAD
-        
-        return tuple(schedule)
-=======
         return tuple(schedule)
 
     def evaluate_individual(self, individual):
         pass
 
->>>>>>> aa5d5b5a
